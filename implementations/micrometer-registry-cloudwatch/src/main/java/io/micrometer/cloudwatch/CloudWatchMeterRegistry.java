/**
 * Copyright 2017 Pivotal Software, Inc.
 * <p>
 * Licensed under the Apache License, Version 2.0 (the "License");
 * you may not use this file except in compliance with the License.
 * You may obtain a copy of the License at
 * <p>
 * http://www.apache.org/licenses/LICENSE-2.0
 * <p>
 * Unless required by applicable law or agreed to in writing, software
 * distributed under the License is distributed on an "AS IS" BASIS,
 * WITHOUT WARRANTIES OR CONDITIONS OF ANY KIND, either express or implied.
 * See the License for the specific language governing permissions and
 * limitations under the License.
 */
package io.micrometer.cloudwatch;

import com.amazonaws.handlers.AsyncHandler;
import com.amazonaws.services.cloudwatch.AmazonCloudWatchAsync;
import com.amazonaws.services.cloudwatch.model.*;
import io.micrometer.core.instrument.*;
import io.micrometer.core.instrument.config.NamingConvention;
import io.micrometer.core.instrument.step.StepMeterRegistry;
import io.micrometer.core.lang.Nullable;
import org.slf4j.Logger;
import org.slf4j.LoggerFactory;

import java.util.Date;
import java.util.List;
import java.util.Objects;
import java.util.concurrent.Executors;
import java.util.concurrent.ThreadFactory;
import java.util.concurrent.TimeUnit;
import java.util.stream.Stream;

import static io.micrometer.core.instrument.Meter.Type.match;
import static java.util.Objects.requireNonNull;
import static java.util.stream.Collectors.toList;
import static java.util.stream.StreamSupport.stream;

/**
 * @author Dawid Kublik
 */
public class CloudWatchMeterRegistry extends StepMeterRegistry {
    private final CloudWatchConfig config;
    private final AmazonCloudWatchAsync amazonCloudWatchAsync;
    private final Logger logger = LoggerFactory.getLogger(CloudWatchMeterRegistry.class);

    public CloudWatchMeterRegistry(CloudWatchConfig config, Clock clock,
                                   AmazonCloudWatchAsync amazonCloudWatchAsync) {
        this(config, clock, amazonCloudWatchAsync, Executors.defaultThreadFactory());
    }

    public CloudWatchMeterRegistry(CloudWatchConfig config, Clock clock,
                                   AmazonCloudWatchAsync amazonCloudWatchAsync, ThreadFactory threadFactory) {
        super(config, clock);
        requireNonNull(config.namespace());

        this.amazonCloudWatchAsync = amazonCloudWatchAsync;
        this.config = config;
        config().namingConvention(NamingConvention.identity);
        start(threadFactory);
    }

    @Override
    protected void publish() {
        for (List<MetricDatum> batch : MetricDatumPartition.partition(metricData(), config.batchSize())) {
            sendMetricData(batch);
        }
    }

    private void sendMetricData(List<MetricDatum> metricData) {
        PutMetricDataRequest putMetricDataRequest = new PutMetricDataRequest()
                .withNamespace(config.namespace())
                .withMetricData(metricData);
        amazonCloudWatchAsync.putMetricDataAsync(putMetricDataRequest, new AsyncHandler<PutMetricDataRequest, PutMetricDataResult>() {
            @Override
            public void onError(Exception exception) {
                logger.error("Error sending metric data.", exception);
            }

            @Override
            public void onSuccess(PutMetricDataRequest request, PutMetricDataResult result) {
                logger.debug("Published metric with namespace:{}", request.getNamespace());
            }
        });
    }

    private List<MetricDatum> metricData() {
        return getMeters().stream().flatMap(m -> match(m,
                this::meterData,
                this::meterData,
                this::timerData,
                this::summaryData,
                this::meterData,
                this::meterData,
                this::meterData,
                this::functionTimerData,
                this::meterData)
        ).collect(toList());
    }

    private Stream<MetricDatum> functionTimerData(FunctionTimer timer) {
        long wallTime = clock.wallTime();

        // we can't know anything about max and percentiles originating from a function timer
        return Stream.of(
                metricDatum(idWithSuffix(timer.getId(), "count"), wallTime, timer.count()),
                metricDatum(idWithSuffix(timer.getId(), "avg"), wallTime, timer.mean(getBaseTimeUnit())));
    }

    private Stream<MetricDatum> timerData(Timer timer) {
        final long wallTime = clock.wallTime();
        final Stream.Builder<MetricDatum> metrics = Stream.builder();

        metrics.add(metricDatum(idWithSuffixAndUnit(timer.getId(), "sum", getBaseTimeUnit().name()), wallTime, timer.totalTime(getBaseTimeUnit())));
        metrics.add(metricDatum(idWithSuffixAndUnit(timer.getId(), "count", "count"), wallTime, timer.count()));
        metrics.add(metricDatum(idWithSuffixAndUnit(timer.getId(), "avg", getBaseTimeUnit().name()), wallTime, timer.mean(getBaseTimeUnit())));
        metrics.add(metricDatum(idWithSuffixAndUnit(timer.getId(), "max", getBaseTimeUnit().name()), wallTime, timer.max(getBaseTimeUnit())));

        return metrics.build();
    }

    private Stream<MetricDatum> summaryData(DistributionSummary summary) {
        final long wallTime = clock.wallTime();
        final Stream.Builder<MetricDatum> metrics = Stream.builder();

        metrics.add(metricDatum(idWithSuffix(summary.getId(), "sum"), wallTime, summary.totalAmount()));
        metrics.add(metricDatum(idWithSuffix(summary.getId(), "count"), wallTime, summary.count()));
        metrics.add(metricDatum(idWithSuffix(summary.getId(), "avg"), wallTime, summary.mean()));
        metrics.add(metricDatum(idWithSuffix(summary.getId(), "max"), wallTime, summary.max()));

        return metrics.build();
    }

<<<<<<< HEAD
    private Stream<MetricDatum> meterData(Meter m) {
        long wallTime = clock.wallTime();
        return stream(m.measure().spliterator(), false)
                .map(ms -> metricDatum(m.getId().withTag(ms.getStatistic()), wallTime, ms.getValue()));
=======
    // VisibleForTesting
    Stream<MetricDatum> metricData(Meter m) {
        long wallTime = clock.wallTime();
        return stream(m.measure().spliterator(), false)
            .map(ms -> metricDatum(m.getId().withTag(ms.getStatistic()), wallTime, ms.getValue()))
            .filter(Objects::nonNull);
>>>>>>> dda79ab9
    }

    private MetricDatum metricDatum(Meter.Id id, long wallTime, double value) {
        if (Double.isNaN(value)) {
            return null;
        }

        String metricName = id.getConventionName(config().namingConvention());
        List<Tag> tags = id.getConventionTags(config().namingConvention());
        return new MetricDatum()
                .withMetricName(metricName)
                .withDimensions(toDimensions(tags))
                .withTimestamp(new Date(wallTime))
                .withValue(CloudWatchUtils.clampMetricValue(value))
                .withUnit(toStandardUnit(id.getBaseUnit()));
    }

    private StandardUnit toStandardUnit(@Nullable String unit) {
        if (unit == null) {
            return StandardUnit.None;
        }
        switch (unit.toLowerCase()) {
            case "bytes":
                return StandardUnit.Bytes;
            case "milliseconds":
                return StandardUnit.Milliseconds;
            case "count":
                return StandardUnit.Count;
        }
        return StandardUnit.None;
    }


    private List<Dimension> toDimensions(List<Tag> tags) {
        return tags.stream()
                .map(tag -> new Dimension().withName(tag.getKey()).withValue(tag.getValue()))
                .collect(toList());
    }

    @Override
    protected TimeUnit getBaseTimeUnit() {
        return TimeUnit.MILLISECONDS;
    }

    /**
     * Copy tags, unit, and description from an existing id, but change the name.
     */
    private Meter.Id idWithSuffix(Meter.Id id, String suffix) {
        return idWithSuffixAndUnit(id, suffix, id.getBaseUnit());
    }

    /**
     * Copy tags and description from an existing id, but change the name and unit.
     */
    private Meter.Id idWithSuffixAndUnit(Meter.Id id, String suffix, @Nullable String unit) {
        return new Meter.Id(id.getName() + "." + suffix, id.getTags(), unit, id.getDescription(), id.getType());
    }
}<|MERGE_RESOLUTION|>--- conflicted
+++ resolved
@@ -133,21 +133,14 @@
         return metrics.build();
     }
 
-<<<<<<< HEAD
     private Stream<MetricDatum> meterData(Meter m) {
         long wallTime = clock.wallTime();
         return stream(m.measure().spliterator(), false)
-                .map(ms -> metricDatum(m.getId().withTag(ms.getStatistic()), wallTime, ms.getValue()));
-=======
-    // VisibleForTesting
-    Stream<MetricDatum> metricData(Meter m) {
-        long wallTime = clock.wallTime();
-        return stream(m.measure().spliterator(), false)
-            .map(ms -> metricDatum(m.getId().withTag(ms.getStatistic()), wallTime, ms.getValue()))
-            .filter(Objects::nonNull);
->>>>>>> dda79ab9
+                .map(ms -> metricDatum(m.getId().withTag(ms.getStatistic()), wallTime, ms.getValue()))
+                .filter(Objects::nonNull);
     }
 
+    @Nullable
     private MetricDatum metricDatum(Meter.Id id, long wallTime, double value) {
         if (Double.isNaN(value)) {
             return null;
